--- conflicted
+++ resolved
@@ -36,34 +36,10 @@
   fixed_mods = 'Carbamidomethyl (C)'
   variable_mods = 'Oxidation (M)'
   fragment_mass_tolerance = 5
-<<<<<<< HEAD
   fragment_mass_tolerance_unit = "ppm"
   fragment_method = "HCD" //currently only used in luciphor. hard to find a good logic to beat the defaults for the engines
   enable_mod_localization = false
-  mod_localization = "Phospho (S),Phospho (T),Phospho (Y)" 
-
-  // Percolator flags
-  train_FDR = 0.05
-  test_FDR = 0.05
-  FDR_level = 'peptide-level-fdrs'
-  klammer = false
-  description_correct_features = 0
-  subset_max_train = 0
-  post_processing_tdc = false
-
-  // MSGF+ flags
-  isotope_error_range = "0,1"
-  fragment_method = "from_spectrum"
-  instrument = "high_res"
-  protocol = "automatic"
-  tryptic = "non"
-=======
-  fragment_mass_tolerance_unit = 'ppm'
-  dissociation_method = 'HCD' //currently unused. hard to find a good logic to beat the defaults
-  isotope_error_range = '0,1'
-  instrument = 'high_res'
-  protocol = 'automatic'
->>>>>>> d3097032
+  mod_localization = "Phospho (S),Phospho (T),Phospho (Y)"
   min_precursor_charge = 2
   max_precursor_charge = 3
   min_peptide_length = 6
