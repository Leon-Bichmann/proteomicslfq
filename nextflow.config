--- conflicted
+++ resolved
@@ -9,7 +9,6 @@
 params {
 
   // Workflow flags
-<<<<<<< HEAD
   spectra = "data/*.mzML"
   database = "data/*.fasta"
   expdesign = "data/*.tsv"
@@ -67,37 +66,18 @@
   mass_recalibration = "false"
   transfer_ids = "false"
 
-=======
-  // TODO nf-core: Specify your pipeline's command line flags
-  genome = false
-  reads = "data/*{1,2}.fastq.gz"
-  singleEnd = false
->>>>>>> 7f942223
   outdir = './results'
 
   // Boilerplate options
   name = false
-<<<<<<< HEAD
   email = false
   email_on_fail = false
-=======
-  multiqc_config = "$baseDir/assets/multiqc_config.yaml"
-  email = false
-  email_on_fail = false
-  maxMultiqcEmailFileSize = 25.MB
->>>>>>> 7f942223
   plaintext_email = false
   monochrome_logs = false
   help = false
   igenomes_base = 's3://ngi-igenomes/igenomes/'
   tracedir = "${params.outdir}/pipeline_info"
-<<<<<<< HEAD
   igenomes_ignore = false
-=======
-  awsqueue = false
-  awsregion = 'eu-west-1'
-  igenomesIgnore = false
->>>>>>> 7f942223
   custom_config_version = 'master'
   custom_config_base = "https://raw.githubusercontent.com/nf-core/configs/${params.custom_config_version}"
   hostnames = false
@@ -150,11 +130,7 @@
 docker.runOptions = '-u \$(id -u):\$(id -g)'
 
 // Load igenomes.config if required
-<<<<<<< HEAD
 if (!params.igenomes_ignore) {
-=======
-if (!params.igenomesIgnore) {
->>>>>>> 7f942223
   includeConfig 'conf/igenomes.config'
 }
 
