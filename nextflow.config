--- conflicted
+++ resolved
@@ -70,10 +70,6 @@
 
   // Boilerplate options
   name = false
-<<<<<<< HEAD
-  multiqc_config = false
-=======
->>>>>>> a43ed038
   email = false
   email_on_fail = false
   plaintext_email = false
