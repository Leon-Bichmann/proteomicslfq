.nextflow*
work/
data/
results/
.DS_Store
<<<<<<< HEAD
test*
=======
tests/test_data
>>>>>>> 7f942223
*.pyc<|MERGE_RESOLUTION|>--- conflicted
+++ resolved
@@ -3,9 +3,5 @@
 data/
 results/
 .DS_Store
-<<<<<<< HEAD
-test*
-=======
 tests/test_data
->>>>>>> 7f942223
 *.pyc