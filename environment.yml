--- conflicted
+++ resolved
@@ -6,22 +6,15 @@
   - bioconda
   - defaults
 dependencies:
-<<<<<<< HEAD
   # bioconda
-  - openms=2.5.0
+  - openms-thirdparty=2.5.0
   - bioconductor-msstats # will include R
-  - thermorawfileparser
-  - percolator
-  - msgf_plus # will include JRE
-  - comet-ms
   # conda-forge or defaults
   - python # for plotting Percolator results (TODO)
   - gnuplot # for plotting IDPEP results (TODO)
-
   #TODO check if thirdparties are in path and are found by the openms adapters
-=======
+  #TODO check if we need the rest here
   - conda-forge::python=3.7.3
   - conda-forge::markdown=3.1.1
   - conda-forge::pymdown-extensions=6.0
-  - conda-forge::pygments=2.5.2
->>>>>>> b00c0c7a
+  - conda-forge::pygments=2.5.2