# Contributor Covenant Code of Conduct

## Our Pledge

In the interest of fostering an open and welcoming environment, we as contributors and maintainers pledge to making participation in our project and our community a harassment-free experience for everyone, regardless of age, body size, disability, ethnicity, gender identity and expression, level of experience, nationality, personal appearance, race, religion, or sexual identity and orientation.

## Our Standards

Examples of behavior that contributes to creating a positive environment include:

* Using welcoming and inclusive language
* Being respectful of differing viewpoints and experiences
* Gracefully accepting constructive criticism
* Focusing on what is best for the community
* Showing empathy towards other community members

Examples of unacceptable behavior by participants include:

* The use of sexualized language or imagery and unwelcome sexual attention or advances
* Trolling, insulting/derogatory comments, and personal or political attacks
* Public or private harassment
* Publishing others' private information, such as a physical or electronic address, without explicit permission
* Other conduct which could reasonably be considered inappropriate in a professional setting

## Our Responsibilities

Project maintainers are responsible for clarifying the standards of acceptable behavior and are expected to take appropriate and fair corrective action in response to any instances of unacceptable behavior.

Project maintainers have the right and responsibility to remove, edit, or reject comments, commits, code, wiki edits, issues, and other contributions that are not aligned to this Code of Conduct, or to ban temporarily or permanently any contributor for other behaviors that they deem inappropriate, threatening, offensive, or harmful.

## Scope

This Code of Conduct applies both within project spaces and in public spaces when an individual is representing the project or its community. Examples of representing a project or community include using an official project e-mail address, posting via an official social media account, or acting as an appointed representative at an online or offline event. Representation of a project may be further defined and clarified by project maintainers.

## Enforcement

<<<<<<< HEAD
Instances of abusive, harassing, or otherwise unacceptable behavior may be reported by contacting the project team on [Slack](https://nf-co.re/join/slack). The project team will review and investigate all complaints, and will respond in a way that it deems appropriate to the circumstances. The project team is obligated to maintain confidentiality with regard to the reporter of an incident. Further details of specific enforcement policies may be posted separately.
=======
Instances of abusive, harassing, or otherwise unacceptable behavior may be reported by contacting the project team on [Slack](https://nf-co.re/join/slack/). The project team will review and investigate all complaints, and will respond in a way that it deems appropriate to the circumstances. The project team is obligated to maintain confidentiality with regard to the reporter of an incident. Further details of specific enforcement policies may be posted separately.
>>>>>>> 7f942223

Project maintainers who do not follow or enforce the Code of Conduct in good faith may face temporary or permanent repercussions as determined by other members of the project's leadership.

## Attribution

This Code of Conduct is adapted from the [Contributor Covenant][homepage], version 1.4, available at [http://contributor-covenant.org/version/1/4][version]

[homepage]: http://contributor-covenant.org
[version]: http://contributor-covenant.org/version/1/4/<|MERGE_RESOLUTION|>--- conflicted
+++ resolved
@@ -34,11 +34,7 @@
 
 ## Enforcement
 
-<<<<<<< HEAD
-Instances of abusive, harassing, or otherwise unacceptable behavior may be reported by contacting the project team on [Slack](https://nf-co.re/join/slack). The project team will review and investigate all complaints, and will respond in a way that it deems appropriate to the circumstances. The project team is obligated to maintain confidentiality with regard to the reporter of an incident. Further details of specific enforcement policies may be posted separately.
-=======
 Instances of abusive, harassing, or otherwise unacceptable behavior may be reported by contacting the project team on [Slack](https://nf-co.re/join/slack/). The project team will review and investigate all complaints, and will respond in a way that it deems appropriate to the circumstances. The project team is obligated to maintain confidentiality with regard to the reporter of an incident. Further details of specific enforcement policies may be posted separately.
->>>>>>> 7f942223
 
 Project maintainers who do not follow or enforce the Code of Conduct in good faith may face temporary or permanent repercussions as determined by other members of the project's leadership.
 
