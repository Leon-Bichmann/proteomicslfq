# nf-core/proteomicslfq: Usage

## Table of contents

* [Table of contents](#table-of-contents)
* [Introduction](#introduction)
* [Running the pipeline](#running-the-pipeline)
  * [Updating the pipeline](#updating-the-pipeline)
  * [Reproducibility](#reproducibility)
* [Main arguments](#main-arguments)
  * [`--spectra`](#--spectra)
  * [`--database`](#--database)
  * [`-profile`](#-profile)
* [Mass Spectrometry Search](#Mass-Spectrometry-Search)
  * [`--precursor_mass_tolerance`](#--precursor_mass_tolerance)
  * [`--enzyme`](#--enzyme)
  * [`--fixed_mods`](#--fixed_mods)
  * [`--variable_mods`](#--variable_mods)
  * [`--allowed_missed cleavages`](#--allowed_missed_cleavages)
  * [`--psm_level_fdr_cutoff`](#--psm_level_fdr_cutoff)
* [Protein inference](#Protein-Inference)
  * [`--protein_level_fdr_cutoff`](#--protein_level_fdr_cutoff)
  * [`--train_FDR`](#--train_FDR)
  * [`--test_FDR`](#--test_FDR)
  * [`--FDR_level`](#--FDR_level)
  * [`--klammer`](#--klammer)
  * [`--description_correct_features`](#--description_correct_features)
  * [`--isotope_error_range`](#--isotope_error_range)
  * [`--fragment_method`](#--fragment_method)
  * [`--instrument`](#--instrument)
  * [`--protocol`](#--protocol)
  * [`--tryptic`](#--tryptic)
  * [`--min_precursor_charge`](#--min_precursor_charge)
  * [`--max_precursor_charge`](#--max_precursor_charge)
  * [`--min_peptide_length`](#--min_peptide_length)
  * [`--max_peptide_length`](#--max_peptide_length)
  * [`--matches_per_spec`](#--matches_per_spec)
  * [`--max_mods`](#--max_mods)
* [Job resources](#job-resources)
  * [Automatic resubmission](#automatic-resubmission)
  * [Custom resource requests](#custom-resource-requests)
* [AWS Batch specific parameters](#aws-batch-specific-parameters)
  * [`--awsqueue`](#--awsqueue)
  * [`--awsregion`](#--awsregion)
  * [`--awscli`](#--awscli)
* [Other command line parameters](#other-command-line-parameters)
  * [`--outdir`](#--outdir)
  * [`--email`](#--email)
  * [`--email_on_fail`](#--email_on_fail)
  * [`-name`](#-name)
  * [`-resume`](#-resume)
  * [`-c`](#-c)
  * [`--custom_config_version`](#--custom_config_version)
  * [`--custom_config_base`](#--custom_config_base)
  * [`--max_memory`](#--max_memory)
  * [`--max_time`](#--max_time)
  * [`--max_cpus`](#--max_cpus)
  * [`--plaintext_email`](#--plaintext_email)
  * [`--monochrome_logs`](#--monochrome_logs)

## Introduction

Nextflow handles job submissions on SLURM or other environments, and supervises running the jobs. Thus the Nextflow process must run until the pipeline is finished. We recommend that you put the process running in the background through `screen` / `tmux` or similar tool. Alternatively you can run nextflow within a cluster job submitted your job scheduler.

It is recommended to limit the Nextflow Java virtual machines memory. We recommend adding the following line to your environment (typically in `~/.bashrc` or `~./bash_profile`):

```bash
NXF_OPTS='-Xms1g -Xmx4g'
```

<!-- TODO nf-core: Document required command line parameters to run the pipeline-->

## Running the pipeline

The typical command for running the pipeline is as follows:

```bash
nextflow run nf-core/proteomicslfq --spectra '*.mzML' --database '*.fasta' -profile docker
```

This will launch the pipeline with the `docker` configuration profile. See below for more information about profiles.

Note that the pipeline will create the following files in your working directory:

```bash
work            # Directory containing the nextflow working files
results         # Finished results (configurable, see below)
.nextflow_log   # Log file from Nextflow
# Other nextflow hidden files, eg. history of pipeline runs and old logs.
```

### Updating the pipeline

When you run the above command, Nextflow automatically pulls the pipeline code from GitHub and stores it as a cached version. When running the pipeline after this, it will always use the cached version if available - even if the pipeline has been updated since. To make sure that you're running the latest version of the pipeline, make sure that you regularly update the cached version of the pipeline:

```bash
nextflow pull nf-core/proteomicslfq
```

### Reproducibility

It's a good idea to specify a pipeline version when running the pipeline on your data. This ensures that a specific version of the pipeline code and software are used when you run your pipeline. If you keep using the same tag, you'll be running the same version of the pipeline, even if there have been changes to the code since.

First, go to the [nf-core/proteomicslfq releases page](https://github.com/nf-core/proteomicslfq/releases) and find the latest version number - numeric only (eg. `1.3.1`). Then specify this when running the pipeline with `-r` (one hyphen) - eg. `-r 1.3.1`.

This version number will be logged in reports when you run the pipeline, so that you'll know what you used when you look back in the future.

## Main arguments

### `--spectra`

Use this to specify the location of your input mzML or Thermo RAW files:

```bash
--spectra 'path/to/data/*.mzML'
```

<<<<<<< HEAD
or

```bash
--spectra 'path/to/data/*.raw'
```
=======
> We highly recommend the use of Docker or Singularity containers for full pipeline reproducibility, however when this is not possible, Conda is also supported.

The pipeline also dynamically loads configurations from [https://github.com/nf-core/configs](https://github.com/nf-core/configs) when it runs, making multiple config profiles for various institutional clusters available at run time. For more information and to see if your system is available in these configs please see the [nf-core/configs documentation](https://github.com/nf-core/configs#documentation).
>>>>>>> b00c0c7a

Please note the following requirements:

1. The path must be enclosed in quotes
2. The path must have at least one `*` wildcard character TODO I dont think this is true, can also be a list! check

### `--database`

Needs to be given to specify the input protein database when you run the pipeline:

```bash
--database '[path to Fasta protein database]'
```

### `-profile`

Use this parameter to choose a configuration profile. Profiles can give configuration presets for different compute environments. Note that multiple profiles can be loaded, for example: `-profile docker` - the order of arguments is important!

If `-profile` is not specified at all the pipeline will be run locally and expects all software to be installed and available on the `PATH`.

* `docker`
  * A generic configuration profile to be used with [Docker](http://docker.com/)
  * Pulls software from dockerhub: [`nfcore/proteomicslfq`](http://hub.docker.com/r/nfcore/proteomicslfq/)
* `singularity`
  * A generic configuration profile to be used with [Singularity](http://singularity.lbl.gov/)
  * Pulls software from DockerHub: [`nfcore/proteomicslfq`](http://hub.docker.com/r/nfcore/proteomicslfq/)
* `conda`
  * Please only use Conda as a last resort i.e. when it's not possible to run the pipeline with Docker or Singularity.
  * A generic configuration profile to be used with [Conda](https://conda.io/docs/)
  * Pulls most software from [Bioconda](https://bioconda.github.io/)
* `test`
  * A profile with a complete configuration for automated testing
  * Includes links to test data and therefore doesn't need additional parameters

## Mass Spectrometry Search

### `--precursor_mass_tolerance`

Specify the precursor mass tolerance used for the comet database search. For High-Resolution instruments a precursor mass tolerance value of 5ppm is recommended. (eg. 5)

### `--enzyme`

Specify which enzymatic restriction should be applied ('unspecific cleavage', 'Trypsin', see OpenMS enzymes)

### `--fixed_mods`

Specify which fixed modifications should be applied to the database search (eg. '' or 'Carbamidomethyl (C)', see OpenMS modifications)

### `--variable_mods`

Specify which variable modifications should be applied to the database search (eg. 'Oxidation (M)', see OpenMS modifications)

Multiple fixed or variable modifications can be specified comma separated (e.g. 'Carbamidomethyl (C),Oxidation (M)')

### `--allowed_missed_cleavages`

Specify the number of allowed missed enzyme cleavages in a peptide. The parameter is not applied if the no-enzyme option is specified for comet.

### `--psm_level_fdr_cutoff`

Specify the PSM level cutoff for the identification FDR for IDFilter.

## Protein Inference

### `--protein_level_fdr_cutoff`

Specify the protein level cutoff for the identification FDR of PLFQ

### `--train_FDR`

Percolator: False discovery rate threshold to define positive examples in training. Set to testFDR if 0.

### `--test_FDR`

Percolator: False discovery rate threshold for evaluating best cross validation result and reported end result.

### `--FDR_level`

Percolator: Level of FDR calculation ('peptide-level-fdrs', 'psm-level-fdrs', 'protein-level-fdrs').

### `--klammer`

Percolator: Retention time features are calculated as in Klammer et al. instead of with Elude. Only available if --description_correct_features is set.

### `--description_correct_features`

Percolator provides the possibility to use so called description of correct features, i.e. features for which desirable values are learnt from the previously identified target PSMs. The absolute value of the difference between desired value and observed value is the used as predictive features.

1 iso-electric point

2 mass calibration

4 retention time

8 delta_retention_time\*delta_mass_calibration

### `--isotope_error_range`

Range of allowed isotope peak errors (MS-GF+ parameter '-ti'). Takes into account the error introduced by choosing a non-monoisotopic peak for fragmentation. Combined with 'precursor_mass_tolerance'/'precursor_error_units', this determines the actual precursor mass tolerance. E.g. for experimental mass 'exp' and calculated mass 'calc', '-precursor_mass_tolerance 20 -precursor_error_units ppm -isotope_error_range -1,2' tests '|exp - calc - n * 1.00335 Da| < 20 ppm' for n = -1, 0, 1, 2.

### `--fragment_method`

MSGFPlus: Fragmentation method ('from_spectrum' relies on spectrum meta data and uses CID as fallback option; MS-GF+ parameter '-m')

### `--instrument`

MSGFPlus: Instrument that generated the data ('low_res'/'high_res' refer to LCQ and LTQ instruments; MS-GF+ parameter '-inst')

### `--protocol`

MSGFPlus: Labeling or enrichment protocol used, if any (MS-GF+ parameter '-p')

### `--tryptic`

MSGFPlus: Level of cleavage specificity required (MS-GF+ parameter '-ntt')

### `--min_precursor_charge`

MSGFPlus: Minimum precursor ion charge (only used for spectra without charge information; MS-GF+ parameter '-minCharge')

### `--max_precursor_charge`

MSGFPlus: Maximum precursor ion charge (only used for spectra without charge information; MS-GF+ parameter '-maxCharge')

### `--min_peptide_length`

MSGFPlus: Minimum peptide length to consider (MS-GF+ parameter '-minLength')

### `--max_peptide_length`

MSGFPlus: Maximum peptide length to consider (MS-GF+ parameter '-maxLength')

### `--matches_per_spec`

MSGFPLus: Number of matches per spectrum to be reported (MS-GF+ parameter '-n')

### `--max_mods`

MSGFPlus: Maximum number of modifications per peptide. If this value is large, the search may take very long.

Note that you can use the same configuration setup to save sets of reference files for your own use, even if they are not part of the iGenomes resource. See the [Nextflow documentation](https://www.nextflow.io/docs/latest/config.html) for instructions on where to save such a file.

## Job resources

### Automatic resubmission

Each step in the pipeline has a default set of requirements for number of CPUs, memory and time. For most of the steps in the pipeline, if the job exits with an error code of `143` (exceeded requested resources) it will automatically resubmit with higher requests (2 x original, then 3 x original). If it still fails after three times then the pipeline is stopped.

### Custom resource requests

Wherever process-specific requirements are set in the pipeline, the default value can be changed by creating a custom config file. See the files hosted at [`nf-core/configs`](https://github.com/nf-core/configs/tree/master/conf) for examples.

If you are likely to be running `nf-core` pipelines regularly it may be a good idea to request that your custom config file is uploaded to the `nf-core/configs` git repository. Before you do this please can you test that the config file works with your pipeline of choice using the `-c` parameter (see definition below). You can then create a pull request to the `nf-core/configs` repository with the addition of your config file, associated documentation file (see examples in [`nf-core/configs/docs`](https://github.com/nf-core/configs/tree/master/docs)), and amending [`nfcore_custom.config`](https://github.com/nf-core/configs/blob/master/nfcore_custom.config) to include your custom profile.

If you have any questions or issues please send us a message on [Slack](https://nf-co.re/join/slack).

## AWS Batch specific parameters

Running the pipeline on AWS Batch requires a couple of specific parameters to be set according to your AWS Batch configuration. Please use [`-profile awsbatch`](https://github.com/nf-core/configs/blob/master/conf/awsbatch.config) and then specify all of the following parameters.

### `--awsqueue`

The JobQueue that you intend to use on AWS Batch.

### `--awsregion`

The AWS region in which to run your job. Default is set to `eu-west-1` but can be adjusted to your needs.

### `--awscli`

The [AWS CLI](https://www.nextflow.io/docs/latest/awscloud.html#aws-cli-installation) path in your custom AMI. Default: `/home/ec2-user/miniconda/bin/aws`.

Please make sure to also set the `-w/--work-dir` and `--outdir` parameters to a S3 storage bucket of your choice - you'll get an error message notifying you if you didn't.

## Other command line parameters

<!-- TODO nf-core: Describe any other command line flags here -->

### `--outdir`

The output directory where the results will be saved.

### `--email`

Set this parameter to your e-mail address to get a summary e-mail with details of the run sent to you when the workflow exits. If set in your user config file (`~/.nextflow/config`) then you don't need to specify this on the command line for every run.

### `--email_on_fail`

This works exactly as with `--email`, except emails are only sent if the workflow is not successful.

### `-name`

Name for the pipeline run. If not specified, Nextflow will automatically generate a random mnemonic.

This is used in the MultiQC report (if not default) and in the summary HTML / e-mail (always).

**NB:** Single hyphen (core Nextflow option)

### `-resume`

Specify this when restarting a pipeline. Nextflow will used cached results from any pipeline steps where the inputs are the same, continuing from where it got to previously.

You can also supply a run name to resume a specific run: `-resume [run-name]`. Use the `nextflow log` command to show previous run names.

**NB:** Single hyphen (core Nextflow option)

### `-c`

Specify the path to a specific config file (this is a core NextFlow command).

**NB:** Single hyphen (core Nextflow option)

Note - you can use this to override pipeline defaults.

### `--custom_config_version`

Provide git commit id for custom Institutional configs hosted at `nf-core/configs`. This was implemented for reproducibility purposes. Default: `master`.

```bash
## Download and use config file with following git commid id
--custom_config_version d52db660777c4bf36546ddb188ec530c3ada1b96
```

### `--custom_config_base`

If you're running offline, nextflow will not be able to fetch the institutional config files
from the internet. If you don't need them, then this is not a problem. If you do need them,
you should download the files from the repo and tell nextflow where to find them with the
`custom_config_base` option. For example:

```bash
## Download and unzip the config files
cd /path/to/my/configs
wget https://github.com/nf-core/configs/archive/master.zip
unzip master.zip

## Run the pipeline
cd /path/to/my/data
nextflow run /path/to/pipeline/ --custom_config_base /path/to/my/configs/configs-master/
```

> Note that the nf-core/tools helper package has a `download` command to download all required pipeline
> files + singularity containers + institutional configs in one go for you, to make this process easier.

### `--max_memory`

Use to set a top-limit for the default memory requirement for each process.
Should be a string in the format integer-unit. eg. `--max_memory '8.GB'`

### `--max_time`

Use to set a top-limit for the default time requirement for each process.
Should be a string in the format integer-unit. eg. `--max_time '2.h'`

### `--max_cpus`

Use to set a top-limit for the default CPU requirement for each process.
Should be a string in the format integer-unit. eg. `--max_cpus 1`

### `--plaintext_email`

Set to receive plain-text e-mails instead of HTML formatted.

### `--monochrome_logs`

Set to disable colourful command line output and live life in monochrome.

### `--multiqc_config`

Specify a path to a custom MultiQC configuration file.<|MERGE_RESOLUTION|>--- conflicted
+++ resolved
@@ -115,17 +115,16 @@
 --spectra 'path/to/data/*.mzML'
 ```
 
-<<<<<<< HEAD
 or
 
 ```bash
 --spectra 'path/to/data/*.raw'
 ```
-=======
+
 > We highly recommend the use of Docker or Singularity containers for full pipeline reproducibility, however when this is not possible, Conda is also supported.
 
 The pipeline also dynamically loads configurations from [https://github.com/nf-core/configs](https://github.com/nf-core/configs) when it runs, making multiple config profiles for various institutional clusters available at run time. For more information and to see if your system is available in these configs please see the [nf-core/configs documentation](https://github.com/nf-core/configs#documentation).
->>>>>>> b00c0c7a
+
 
 Please note the following requirements:
 
