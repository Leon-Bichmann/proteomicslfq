--- conflicted
+++ resolved
@@ -28,11 +28,7 @@
         results[k] = False
 
 # Remove software set to false in results
-<<<<<<< HEAD
-for k in list(results):
-=======
 for k in results:
->>>>>>> 7f942223
     if not results[k]:
         del(results[k])
 
